--- conflicted
+++ resolved
@@ -39,11 +39,7 @@
       _ => (0, false, 0),
     },
     2 => match open_ends {
-<<<<<<< HEAD
       2 => (2_000, false, 0),
-=======
-      2 => (50, false, 0),
->>>>>>> d3b837b0
       _ => (0, false, 0),
     },
     _ => (0, false, 0),
