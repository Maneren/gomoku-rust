--- conflicted
+++ resolved
@@ -20,15 +20,9 @@
     return match consecutive {
       5.. => (8000, false, 2),
       4 => match open_ends {
-<<<<<<< HEAD
-        2 => (80_000, false),
-        1 => (30, false),
-        _ => (0, false),
-=======
         2 => (1000, false, 1),
         1 => (50, false, 0),
         _ => (0, false, 0),
->>>>>>> 1fcac08d
       },
       _ => (0, false, 0),
     };
@@ -42,15 +36,6 @@
       _ => (0, false, 0),
     },
     3 => match open_ends {
-<<<<<<< HEAD
-      2 => (500_000, false),
-      1 => (50, false),
-      _ => (0, false),
-    },
-    2 => match open_ends {
-      2 => (20, false),
-      _ => (0, false),
-=======
       2 => (500_000, false, 2),
       1 => (100, false, 0),
       _ => (0, false, 0),
@@ -58,7 +43,6 @@
     2 => match open_ends {
       2 => (10, false, 0),
       _ => (0, false, 0),
->>>>>>> 1fcac08d
     },
     _ => (0, false, 0),
   }
